{
  "private": true,
  "scripts": {
    "docusaurus": "docusaurus",
    "start": "cross-env TYPEDOC_WATCH=true docusaurus start",
    "build": "node scripts/generate-versions-dts.js && docusaurus build",
    "swizzle": "docusaurus swizzle",
    "deploy": "docusaurus deploy",
    "clear": "docusaurus clear",
    "serve": "docusaurus serve",
    "write-translations": "docusaurus write-translations",
    "write-heading-ids": "docusaurus write-heading-ids"
  },
  "dependencies": {
    "@docusaurus/core": "2.3.1",
    "@docusaurus/module-type-aliases": "2.3.1",
    "@docusaurus/preset-classic": "2.3.1",
    "@docusaurus/theme-search-algolia": "2.3.1",
    "@tsconfig/docusaurus": "~1.0.6",
    "@types/react": "^17.0",
    "cross-env": "~7.0.3",
<<<<<<< HEAD
    "docusaurus-plugin-typedoc": "0.18.0",
    "lightweight-charts": "~3.8.0",
=======
    "docusaurus-plugin-typedoc": "0.17.5",
    "lightweight-charts": "~4.0.0",
>>>>>>> 20c09074
    "lightweight-charts-local": "file:..",
    "lightweight-charts-3.8": "npm:lightweight-charts@~3.8.0",
    "lightweight-charts-4.0": "npm:lightweight-charts@~4.0.0",
    "prism-react-renderer": "~1.3.5",
    "raw-loader": "~4.0.2",
    "react": "^17.0",
    "react-dom": "^17.0",
    "typedoc": "~0.23.24",
    "typedoc-plugin-markdown": "3.14.0",
    "typescript": "4.9.3",
    "vue": "^3.2.47"
  }
}<|MERGE_RESOLUTION|>--- conflicted
+++ resolved
@@ -19,13 +19,8 @@
     "@tsconfig/docusaurus": "~1.0.6",
     "@types/react": "^17.0",
     "cross-env": "~7.0.3",
-<<<<<<< HEAD
     "docusaurus-plugin-typedoc": "0.18.0",
-    "lightweight-charts": "~3.8.0",
-=======
-    "docusaurus-plugin-typedoc": "0.17.5",
     "lightweight-charts": "~4.0.0",
->>>>>>> 20c09074
     "lightweight-charts-local": "file:..",
     "lightweight-charts-3.8": "npm:lightweight-charts@~3.8.0",
     "lightweight-charts-4.0": "npm:lightweight-charts@~4.0.0",
