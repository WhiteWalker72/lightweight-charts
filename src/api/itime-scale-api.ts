import { DeepPartial } from '../helpers/strict-type-checks';

import { Coordinate } from '../model/coordinate';
import { Logical, LogicalRange, Range } from '../model/time-data';
import { TimeScaleOptions } from '../model/time-scale';

import { Time } from './data-consumer';

export type TimeRange = Range<Time>;

export type TimeRangeChangeEventHandler = (timeRange: TimeRange | null) => void;
export type LogicalRangeChangeEventHandler = (logicalRange: LogicalRange | null) => void;
export type SizeChangeEventHandler = (width: number, height: number) => void;

/** Interface to chart time scale */
export interface ITimeScaleApi {
	/**
	 * Return the distance from the right edge of the time scale to the lastest bar of the series measured in bars.
	 *
	 * @returns {number} a distance from the right edge to the latest bar, measured in bars.
	 */
	scrollPosition(): number;

	/**
	 * Scrolls the chart to the specified position.
	 *
	 * @param position - target data position
	 * @param animated - setting this to true makes the chart scrolling smooth and adds animation
	 */
	scrollToPosition(position: number, animated: boolean): void;

	/**
	 * Restores default scroll position of the chart. This process is always animated.
	 */
	scrollToRealTime(): void;

	/**
	 * Returns current visible time range of the chart.
	 *
	 * @returns visible range or null if the chart has no data at all.
	 */
	getVisibleRange(): TimeRange | null;

	/**
	 * Sets visible range of data.
	 *
	 * @param range - target visible range of data.
	 *
	 * @example
	 * ```ts
	 * chart.timeScale().setVisibleRange({
     * . from: (new Date(Date.UTC(2018, 0, 1, 0, 0, 0, 0))).getTime() / 1000,
     * . to: (new Date(Date.UTC(2018, 1, 1, 0, 0, 0, 0))).getTime() / 1000,
	 * });
 	 * ```
	 */
	setVisibleRange(range: TimeRange): void;

	/**
	 * Returns the current visible [logical range](#logical-range) of the chart as an object with the first and last time points of the logical range, or returns `null` if the chart has no data.
	 *
	 * @returns visible range or null if the chart has no data at all.
	 */
	getVisibleLogicalRange(): LogicalRange | null;

	/**
	 * Sets visible logical range of data.
	 *
	 * @param range - target visible logical range of data.
	 *
	 * @example
	 * ```ts
	 * chart.timeScale().setVisibleLogicalRange({ from: 0, to: Date.now() / 1000 })
	 * ```
	 */
	setVisibleLogicalRange(range: Range<number>): void;

	/**
	 * Restores default zoom level and scroll position of the time scale.
	 */
	resetTimeScale(): void;

	/**
	 * Automatically calculates the visible range to fit all data from all series.
	 */
	fitContent(): void;

	/**
	 * Converts a logical index to local x coordinate.
	 *
	 * @param logical - logical index needs to be converted
	 * @returns x coordinate of that time or `null` if the chart doesn't have data
	 */
	logicalToCoordinate(logical: Logical): Coordinate | null;

	/**
	 * Converts a coordinate to logical index.
	 *
	 * @param x - coordinate needs to be converted
	 * @returns logical index that is located on that coordinate or `null` if the chart doesn't have data
	 */
	coordinateToLogical(x: number): Logical | null;

	/**
	 * Converts a time to local x coordinate.
	 *
	 * @param time - time needs to be converted
	 * @returns x coordinate of that time or `null` if no time found on time scale
	 */
	timeToCoordinate(time: Time): Coordinate | null;

	/**
	 * Converts a coordinate to time.
	 *
	 * @param x - coordinate needs to be converted.
	 * @returns time of a bar that is located on that coordinate or `null` if there are no bars found on that coordinate.
	 */
	coordinateToTime(x: number): Time | null;

	/**
<<<<<<< HEAD
	 * Subscribe to the visible time range change events.
	 *
	 * The argument passed to the handler function is an object with `from` and `to` properties of type {@link Time}, or `null` if there is no visible data.
	 *
	 * @param handler - handler (function) to be called when the visible indexes change.
	 *
	 * @example
	 * ```ts
	 * function myVisibleTimeRangeChangeHandler(newVisibleTimeRange) {
	 *   if (newVisibleTimeRange === null) {
	 *     // handle null
	 *   }
	 *
	 *   // handle new logical range
	 * }
=======
	 * Returns a width of the time scale.
	 */
	width(): number;

	/**
	 * Returns a height of the time scale.
	 */
	height(): number;

	/**
	 * Adds a subscription to visible range changes to receive notification about visible range of data changes
>>>>>>> aa21baa0
	 *
	 * chart.timeScale().subscribeVisibleTimeRangeChange(myVisibleTimeRangeChangeHandler);
	 * ```
	 */
	subscribeVisibleTimeRangeChange(handler: TimeRangeChangeEventHandler): void;

	/**
	 * Unsubscribe a handler that was previously subscribed using {@link subscribeVisibleTimeRangeChange}.
	 *
	 * @param handler - previously subscribed handler
	 *
	 * @example
	 * ```ts
	 * chart.timeScale().unsubscribeVisibleTimeRangeChange(myVisibleTimeRangeChangeHandler);
	 * ```
	 */
	unsubscribeVisibleTimeRangeChange(handler: TimeRangeChangeEventHandler): void;

	/**
	 * Subscribe to the visible logical range change events.
	 *
	 * The argument passed to the handler function is an object with `from` and `to` properties of type `number`, or `null` if there is no visible data.
	 *
	 * @param handler - handler (function) to be called when the visible indexes change.
	 *
	 * @example
	 * ```ts
	 * function myVisibleLogicalRangeChangeHandler(newVisibleLogicalRange) {
	 *   if (newVisibleLogicalRange === null) {
	 *     // handle null
	 *   }
	 *
	 *   // handle new logical range
	 * }
	 *
	 * chart.timeScale().subscribeVisibleLogicalRangeChange(myVisibleLogicalRangeChangeHandler);
	 * ```
	 */
	subscribeVisibleLogicalRangeChange(handler: LogicalRangeChangeEventHandler): void;

	/**
	 * Unsubscribe a handler that was previously subscribed using {@link subscribeVisibleLogicalRangeChange}.
	 *
	 * @param handler - previously subscribed handler
	 *
	 * @example
	 * ```ts
	 * chart.timeScale().unsubscribeVisibleLogicalRangeChange(myVisibleLogicalRangeChangeHandler);
	 * ```
	 */
	unsubscribeVisibleLogicalRangeChange(handler: LogicalRangeChangeEventHandler): void;

	/**
	 * Adds a subscription to time scale size changes
	 *
	 * @param handler - handler (function) to be called when the time scale size changes
	 */
	subscribeSizeChange(handler: SizeChangeEventHandler): void;

	/**
	 * Removes a subscription to time scale size changes
	 *
	 * @param handler - previously subscribed handler
	 */
	unsubscribeSizeChange(handler: SizeChangeEventHandler): void;

	/**
	 * Applies new options to the time scale.
	 *
	 * @param options - any subset of options
	 */
	applyOptions(options: DeepPartial<TimeScaleOptions>): void;

	/**
	 * Returns current options
	 *
	 * @returns currently applied options
	 */
	options(): Readonly<TimeScaleOptions>;
}<|MERGE_RESOLUTION|>--- conflicted
+++ resolved
@@ -118,7 +118,16 @@
 	coordinateToTime(x: number): Time | null;
 
 	/**
-<<<<<<< HEAD
+	 * Returns a width of the time scale.
+	 */
+	width(): number;
+
+	/**
+	 * Returns a height of the time scale.
+	 */
+	height(): number;
+
+	/**
 	 * Subscribe to the visible time range change events.
 	 *
 	 * The argument passed to the handler function is an object with `from` and `to` properties of type {@link Time}, or `null` if there is no visible data.
@@ -134,19 +143,6 @@
 	 *
 	 *   // handle new logical range
 	 * }
-=======
-	 * Returns a width of the time scale.
-	 */
-	width(): number;
-
-	/**
-	 * Returns a height of the time scale.
-	 */
-	height(): number;
-
-	/**
-	 * Adds a subscription to visible range changes to receive notification about visible range of data changes
->>>>>>> aa21baa0
 	 *
 	 * chart.timeScale().subscribeVisibleTimeRangeChange(myVisibleTimeRangeChangeHandler);
 	 * ```
