import { ChartWidget, MouseEventParamsImpl, MouseEventParamsImplSupplier } from '../gui/chart-widget';

import { assert, ensure, ensureDefined } from '../helpers/assertions';
import { Delegate } from '../helpers/delegate';
import { warn } from '../helpers/logger';
import { clone, DeepPartial, isBoolean, merge } from '../helpers/strict-type-checks';

<<<<<<< HEAD
import { ChartOptionsImpl, ChartOptionsInternal } from '../model/chart-model';
import { DataUpdatesConsumer, isFulfilledData, SeriesDataItemTypeMap } from '../model/data-consumer';
import { DataLayer, DataUpdateResponse, SeriesChanges } from '../model/data-layer';
import { IHorzScaleBehavior } from '../model/ihorz-scale-behavior';
=======
import { ChartOptions, ChartOptionsInternal } from '../model/chart-model';
import { CustomData, ICustomSeriesPaneView } from '../model/icustom-series';
>>>>>>> ddcad5f7
import { Series } from '../model/series';
import { SeriesPlotRow } from '../model/series-data';
import {
	AreaSeriesPartialOptions,
	BarSeriesPartialOptions,
	BaselineSeriesPartialOptions,
	CandlestickSeriesPartialOptions,
	CustomSeriesOptions,
	CustomSeriesPartialOptions,
	fillUpDownCandlesticksColors,
	HistogramSeriesPartialOptions,
	LineSeriesPartialOptions,
	precisionByMinMove,
	PriceFormat,
	PriceFormatBuiltIn,
	SeriesOptionsMap,
	SeriesPartialOptions,
	SeriesPartialOptionsMap,
	SeriesStyleOptionsMap,
	SeriesType,
} from '../model/series-options';
import { Logical } from '../model/time-data';

<<<<<<< HEAD
=======
import { DataUpdatesConsumer, isFulfilledData, SeriesDataItemTypeMap, WhitespaceData } from './data-consumer';
import { DataLayer, DataUpdateResponse, SeriesChanges } from './data-layer';
>>>>>>> ddcad5f7
import { getSeriesDataCreator } from './get-series-data-creator';
import { IChartApiBase, MouseEventHandler, MouseEventParams } from './ichart-api';
import { IPriceScaleApi } from './iprice-scale-api';
import { ISeriesApi } from './iseries-api';
import { ITimeScaleApi } from './itime-scale-api';
import { chartOptionsDefaults } from './options/chart-options-defaults';
import {
	areaStyleDefaults,
	barStyleDefaults,
	baselineStyleDefaults,
	candlestickStyleDefaults,
	customStyleDefaults,
	histogramStyleDefaults,
	lineStyleDefaults,
	seriesOptionsDefaults,
} from './options/series-options-defaults';
import { PriceScaleApi } from './price-scale-api';
import { SeriesApi } from './series-api';
import { TimeScaleApi } from './time-scale-api';

function patchPriceFormat(priceFormat?: DeepPartial<PriceFormat>): void {
	if (priceFormat === undefined || priceFormat.type === 'custom') {
		return;
	}
	const priceFormatBuiltIn = priceFormat as DeepPartial<PriceFormatBuiltIn>;
	if (priceFormatBuiltIn.minMove !== undefined && priceFormatBuiltIn.precision === undefined) {
		priceFormatBuiltIn.precision = precisionByMinMove(priceFormatBuiltIn.minMove);
	}
}

function migrateHandleScaleScrollOptions<HorzScaleItem>(options: DeepPartial<ChartOptionsImpl<HorzScaleItem>>): void {
	if (isBoolean(options.handleScale)) {
		const handleScale = options.handleScale;
		options.handleScale = {
			axisDoubleClickReset: {
				time: handleScale,
				price: handleScale,
			},
			axisPressedMouseMove: {
				time: handleScale,
				price: handleScale,
			},
			mouseWheel: handleScale,
			pinch: handleScale,
		};
	} else if (options.handleScale !== undefined) {
		const { axisPressedMouseMove, axisDoubleClickReset } = options.handleScale;
		if (isBoolean(axisPressedMouseMove)) {
			options.handleScale.axisPressedMouseMove = {
				time: axisPressedMouseMove,
				price: axisPressedMouseMove,
			};
		}
		if (isBoolean(axisDoubleClickReset)) {
			options.handleScale.axisDoubleClickReset = {
				time: axisDoubleClickReset,
				price: axisDoubleClickReset,
			};
		}
	}

	const handleScroll = options.handleScroll;
	if (isBoolean(handleScroll)) {
		options.handleScroll = {
			horzTouchDrag: handleScroll,
			vertTouchDrag: handleScroll,
			mouseWheel: handleScroll,
			pressedMouseMove: handleScroll,
		};
	}
}

function toInternalOptions<HorzScaleItem>(options: DeepPartial<ChartOptionsImpl<HorzScaleItem>>): DeepPartial<ChartOptionsInternal<HorzScaleItem>> {
	migrateHandleScaleScrollOptions(options);

	return options as DeepPartial<ChartOptionsInternal<HorzScaleItem>>;
}

export type IPriceScaleApiProvider<HorzScaleItem> = Pick<IChartApiBase<HorzScaleItem>, 'priceScale'>;

export class ChartApi<HorzScaleItem> implements IChartApiBase<HorzScaleItem>, DataUpdatesConsumer<SeriesType, HorzScaleItem> {
	private _chartWidget: ChartWidget<HorzScaleItem>;
	private _dataLayer: DataLayer<HorzScaleItem>;
	private readonly _seriesMap: Map<SeriesApi<SeriesType, HorzScaleItem>, Series<SeriesType>> = new Map();
	private readonly _seriesMapReversed: Map<Series<SeriesType>, SeriesApi<SeriesType, HorzScaleItem>> = new Map();

	private readonly _clickedDelegate: Delegate<MouseEventParams<HorzScaleItem>> = new Delegate();
	private readonly _crosshairMovedDelegate: Delegate<MouseEventParams<HorzScaleItem>> = new Delegate();

	private readonly _timeScaleApi: TimeScaleApi<HorzScaleItem>;

	private readonly _horzScaleBehavior: IHorzScaleBehavior<HorzScaleItem>;

	public constructor(container: HTMLElement, horzScaleBehavior: IHorzScaleBehavior<HorzScaleItem>, options?: DeepPartial<ChartOptionsImpl<HorzScaleItem>>) {
		this._dataLayer = new DataLayer<HorzScaleItem>(horzScaleBehavior);
		const internalOptions = (options === undefined) ?
			clone(chartOptionsDefaults<HorzScaleItem>()) :
			merge(clone(chartOptionsDefaults()), toInternalOptions(options)) as ChartOptionsInternal<HorzScaleItem>;

		this._horzScaleBehavior = horzScaleBehavior;
		this._chartWidget = new ChartWidget(container, internalOptions, horzScaleBehavior);

		this._chartWidget.clicked().subscribe(
			(paramSupplier: MouseEventParamsImplSupplier) => {
				if (this._clickedDelegate.hasListeners()) {
					this._clickedDelegate.fire(this._convertMouseParams(paramSupplier()));
				}
			},
			this
		);
		this._chartWidget.crosshairMoved().subscribe(
			(paramSupplier: MouseEventParamsImplSupplier) => {
				if (this._crosshairMovedDelegate.hasListeners()) {
					this._crosshairMovedDelegate.fire(this._convertMouseParams(paramSupplier()));
				}
			},
			this
		);

		const model = this._chartWidget.model();
		this._timeScaleApi = new TimeScaleApi(model, this._chartWidget.timeAxisWidget(), this._horzScaleBehavior);
	}

	public remove(): void {
		this._chartWidget.clicked().unsubscribeAll(this);
		this._chartWidget.crosshairMoved().unsubscribeAll(this);

		this._timeScaleApi.destroy();
		this._chartWidget.destroy();

		this._seriesMap.clear();
		this._seriesMapReversed.clear();

		this._clickedDelegate.destroy();
		this._crosshairMovedDelegate.destroy();
		this._dataLayer.destroy();
	}

	public resize(width: number, height: number, forceRepaint?: boolean): void {
		if (this.autoSizeActive()) {
			// We return early here instead of checking this within the actual _chartWidget.resize method
			// because this should only apply to external resize requests.
			warn(`Height and width values ignored because 'autoSize' option is enabled.`);
			return;
		}
		this._chartWidget.resize(width, height, forceRepaint);
	}

<<<<<<< HEAD
	public addAreaSeries(options?: AreaSeriesPartialOptions): ISeriesApi<'Area', HorzScaleItem> {
=======
	public addCustomSeries<
		TData extends CustomData,
		TOptions extends CustomSeriesOptions,
		TPartialOptions extends CustomSeriesPartialOptions = SeriesPartialOptions<TOptions>
	>(
		customPaneView: ICustomSeriesPaneView<TData, TOptions>,
		options?: SeriesPartialOptions<TOptions>
	): ISeriesApi<'Custom', TData, TOptions, TPartialOptions> {
		const paneView = ensure(customPaneView);
		const defaults = {
			...customStyleDefaults,
			...paneView.defaultOptions(),
		};
		return this._addSeriesImpl<'Custom', TData, TOptions, TPartialOptions>(
			'Custom',
			defaults,
			options,
			paneView
		);
	}

	public addAreaSeries(options?: AreaSeriesPartialOptions): ISeriesApi<'Area'> {
>>>>>>> ddcad5f7
		return this._addSeriesImpl('Area', areaStyleDefaults, options);
	}

	public addBaselineSeries(options?: BaselineSeriesPartialOptions): ISeriesApi<'Baseline', HorzScaleItem> {
		return this._addSeriesImpl('Baseline', baselineStyleDefaults, options);
	}

	public addBarSeries(options?: BarSeriesPartialOptions): ISeriesApi<'Bar', HorzScaleItem> {
		return this._addSeriesImpl('Bar', barStyleDefaults, options);
	}

	public addCandlestickSeries(options: CandlestickSeriesPartialOptions = {}): ISeriesApi<'Candlestick', HorzScaleItem> {
		fillUpDownCandlesticksColors(options);

		return this._addSeriesImpl('Candlestick', candlestickStyleDefaults, options);
	}

	public addHistogramSeries(options?: HistogramSeriesPartialOptions): ISeriesApi<'Histogram', HorzScaleItem> {
		return this._addSeriesImpl('Histogram', histogramStyleDefaults, options);
	}

	public addLineSeries(options?: LineSeriesPartialOptions): ISeriesApi<'Line', HorzScaleItem> {
		return this._addSeriesImpl('Line', lineStyleDefaults, options);
	}

	public removeSeries(seriesApi: SeriesApi<SeriesType, HorzScaleItem>): void {
		const series = ensureDefined(this._seriesMap.get(seriesApi));

		const update = this._dataLayer.removeSeries(series);
		const model = this._chartWidget.model();
		model.removeSeries(series);

		this._sendUpdateToChart(update);

		this._seriesMap.delete(seriesApi);
		this._seriesMapReversed.delete(series);
	}

	public applyNewData<TSeriesType extends SeriesType>(series: Series<TSeriesType>, data: SeriesDataItemTypeMap<HorzScaleItem>[TSeriesType][]): void {
		this._sendUpdateToChart(this._dataLayer.setSeriesData(series, data));
	}

	public updateData<TSeriesType extends SeriesType>(series: Series<TSeriesType>, data: SeriesDataItemTypeMap<HorzScaleItem>[TSeriesType]): void {
		this._sendUpdateToChart(this._dataLayer.updateSeriesData(series, data));
	}

	public subscribeClick(handler: MouseEventHandler<HorzScaleItem>): void {
		this._clickedDelegate.subscribe(handler);
	}

	public unsubscribeClick(handler: MouseEventHandler<HorzScaleItem>): void {
		this._clickedDelegate.unsubscribe(handler);
	}

	public subscribeCrosshairMove(handler: MouseEventHandler<HorzScaleItem>): void {
		this._crosshairMovedDelegate.subscribe(handler);
	}

	public unsubscribeCrosshairMove(handler: MouseEventHandler<HorzScaleItem>): void {
		this._crosshairMovedDelegate.unsubscribe(handler);
	}

	public priceScale(priceScaleId: string): IPriceScaleApi {
		return new PriceScaleApi(this._chartWidget, priceScaleId);
	}

	public timeScale(): ITimeScaleApi<HorzScaleItem> {
		return this._timeScaleApi;
	}

	public applyOptions(options: DeepPartial<ChartOptionsImpl<HorzScaleItem>>): void {
		this._chartWidget.applyOptions(toInternalOptions(options));
	}

	public options(): Readonly<ChartOptionsImpl<HorzScaleItem>> {
		return this._chartWidget.options() as Readonly<ChartOptionsImpl<HorzScaleItem>>;
	}

	public takeScreenshot(): HTMLCanvasElement {
		return this._chartWidget.takeScreenshot();
	}

	public autoSizeActive(): boolean {
		return this._chartWidget.autoSizeActive();
	}

	public chartElement(): HTMLDivElement {
		return this._chartWidget.element();
	}

	private _addSeriesImpl<
		TSeries extends SeriesType,
		TData extends WhitespaceData = SeriesDataItemTypeMap[TSeries],
		TOptions extends SeriesOptionsMap[TSeries] = SeriesOptionsMap[TSeries],
		TPartialOptions extends SeriesPartialOptionsMap[TSeries] = SeriesPartialOptionsMap[TSeries]
	>(
		type: TSeries,
		styleDefaults: SeriesStyleOptionsMap[TSeries],
<<<<<<< HEAD
		options: SeriesPartialOptionsMap[TSeries] = {}
	): ISeriesApi<TSeries, HorzScaleItem> {
=======
		options: SeriesPartialOptionsMap[TSeries] = {},
		customPaneView?: ICustomSeriesPaneView
	): ISeriesApi<TSeries, TData, TOptions, TPartialOptions> {
>>>>>>> ddcad5f7
		patchPriceFormat(options.priceFormat);

		const strictOptions = merge(clone(seriesOptionsDefaults), clone(styleDefaults), options) as SeriesOptionsMap[TSeries];
		const series = this._chartWidget.model().createSeries(type, strictOptions, customPaneView);

<<<<<<< HEAD
		const res = new SeriesApi<TSeries, HorzScaleItem>(series, this, this, this._horzScaleBehavior);
=======
		const res = new SeriesApi<TSeries, TData, TOptions, TPartialOptions>(series, this, this, this);
>>>>>>> ddcad5f7
		this._seriesMap.set(res, series);
		this._seriesMapReversed.set(series, res);

		return res;
	}

	private _sendUpdateToChart(update: DataUpdateResponse): void {
		const model = this._chartWidget.model();

		model.updateTimeScale(update.timeScale.baseIndex, update.timeScale.points, update.timeScale.firstChangedPointIndex);
		update.series.forEach((value: SeriesChanges, series: Series<SeriesType>) => series.setData(value.data, value.info));

		model.recalculateAllPanes();
	}

	private _mapSeriesToApi(series: Series<SeriesType>): ISeriesApi<SeriesType, HorzScaleItem> {
		return ensureDefined(this._seriesMapReversed.get(series));
	}

<<<<<<< HEAD
	private _convertMouseParams(param: MouseEventParamsImpl): MouseEventParams<HorzScaleItem> {
		const seriesData: MouseEventParams<HorzScaleItem>['seriesData'] = new Map();
		param.seriesData.forEach((plotRow: SeriesPlotRow<SeriesType>, series: Series<SeriesType>) => {
			const data = getSeriesDataCreator<SeriesType, HorzScaleItem>(series.seriesType())(plotRow);
			assert(isFulfilledData(data));
=======
	private _convertMouseParams(param: MouseEventParamsImpl): MouseEventParams {
		const seriesData: MouseEventParams['seriesData'] = new Map();
		param.seriesData.forEach((plotRow: SeriesPlotRow, series: Series) => {
			const seriesType = series.seriesType();
			const data = getSeriesDataCreator(seriesType)(plotRow);
			if (seriesType !== 'Custom') {
				assert(isFulfilledData(data));
			} else {
				const customWhitespaceChecker = series.customSeriesWhitespaceCheck();
				assert(!customWhitespaceChecker || customWhitespaceChecker(data) === false);
			}
>>>>>>> ddcad5f7
			seriesData.set(this._mapSeriesToApi(series), data);
		});

		const hoveredSeries = param.hoveredSeries === undefined ? undefined : this._mapSeriesToApi(param.hoveredSeries);

		return {
			time: param.originalTime as HorzScaleItem,
			logical: param.index as Logical | undefined,
			point: param.point,
			hoveredSeries,
			hoveredObjectId: param.hoveredObject,
			seriesData,
			sourceEvent: param.touchMouseEventData,
		};
	}
}<|MERGE_RESOLUTION|>--- conflicted
+++ resolved
@@ -5,15 +5,11 @@
 import { warn } from '../helpers/logger';
 import { clone, DeepPartial, isBoolean, merge } from '../helpers/strict-type-checks';
 
-<<<<<<< HEAD
 import { ChartOptionsImpl, ChartOptionsInternal } from '../model/chart-model';
-import { DataUpdatesConsumer, isFulfilledData, SeriesDataItemTypeMap } from '../model/data-consumer';
+import { DataUpdatesConsumer, isFulfilledData, SeriesDataItemTypeMap, WhitespaceData } from '../model/data-consumer';
 import { DataLayer, DataUpdateResponse, SeriesChanges } from '../model/data-layer';
+import { CustomData, ICustomSeriesPaneView } from '../model/icustom-series';
 import { IHorzScaleBehavior } from '../model/ihorz-scale-behavior';
-=======
-import { ChartOptions, ChartOptionsInternal } from '../model/chart-model';
-import { CustomData, ICustomSeriesPaneView } from '../model/icustom-series';
->>>>>>> ddcad5f7
 import { Series } from '../model/series';
 import { SeriesPlotRow } from '../model/series-data';
 import {
@@ -37,11 +33,6 @@
 } from '../model/series-options';
 import { Logical } from '../model/time-data';
 
-<<<<<<< HEAD
-=======
-import { DataUpdatesConsumer, isFulfilledData, SeriesDataItemTypeMap, WhitespaceData } from './data-consumer';
-import { DataLayer, DataUpdateResponse, SeriesChanges } from './data-layer';
->>>>>>> ddcad5f7
 import { getSeriesDataCreator } from './get-series-data-creator';
 import { IChartApiBase, MouseEventHandler, MouseEventParams } from './ichart-api';
 import { IPriceScaleApi } from './iprice-scale-api';
@@ -190,17 +181,14 @@
 		this._chartWidget.resize(width, height, forceRepaint);
 	}
 
-<<<<<<< HEAD
-	public addAreaSeries(options?: AreaSeriesPartialOptions): ISeriesApi<'Area', HorzScaleItem> {
-=======
 	public addCustomSeries<
-		TData extends CustomData,
+		TData extends CustomData<HorzScaleItem>,
 		TOptions extends CustomSeriesOptions,
 		TPartialOptions extends CustomSeriesPartialOptions = SeriesPartialOptions<TOptions>
 	>(
-		customPaneView: ICustomSeriesPaneView<TData, TOptions>,
+		customPaneView: ICustomSeriesPaneView<HorzScaleItem, TData, TOptions>,
 		options?: SeriesPartialOptions<TOptions>
-	): ISeriesApi<'Custom', TData, TOptions, TPartialOptions> {
+	): ISeriesApi<'Custom', HorzScaleItem, TData, TOptions, TPartialOptions> {
 		const paneView = ensure(customPaneView);
 		const defaults = {
 			...customStyleDefaults,
@@ -214,8 +202,7 @@
 		);
 	}
 
-	public addAreaSeries(options?: AreaSeriesPartialOptions): ISeriesApi<'Area'> {
->>>>>>> ddcad5f7
+	public addAreaSeries(options?: AreaSeriesPartialOptions): ISeriesApi<'Area', HorzScaleItem> {
 		return this._addSeriesImpl('Area', areaStyleDefaults, options);
 	}
 
@@ -308,30 +295,21 @@
 
 	private _addSeriesImpl<
 		TSeries extends SeriesType,
-		TData extends WhitespaceData = SeriesDataItemTypeMap[TSeries],
+		TData extends WhitespaceData<HorzScaleItem> = SeriesDataItemTypeMap<HorzScaleItem>[TSeries],
 		TOptions extends SeriesOptionsMap[TSeries] = SeriesOptionsMap[TSeries],
 		TPartialOptions extends SeriesPartialOptionsMap[TSeries] = SeriesPartialOptionsMap[TSeries]
 	>(
 		type: TSeries,
 		styleDefaults: SeriesStyleOptionsMap[TSeries],
-<<<<<<< HEAD
-		options: SeriesPartialOptionsMap[TSeries] = {}
-	): ISeriesApi<TSeries, HorzScaleItem> {
-=======
 		options: SeriesPartialOptionsMap[TSeries] = {},
-		customPaneView?: ICustomSeriesPaneView
-	): ISeriesApi<TSeries, TData, TOptions, TPartialOptions> {
->>>>>>> ddcad5f7
+		customPaneView?: ICustomSeriesPaneView<HorzScaleItem>
+	): ISeriesApi<TSeries, HorzScaleItem, TData, TOptions, TPartialOptions> {
 		patchPriceFormat(options.priceFormat);
 
 		const strictOptions = merge(clone(seriesOptionsDefaults), clone(styleDefaults), options) as SeriesOptionsMap[TSeries];
 		const series = this._chartWidget.model().createSeries(type, strictOptions, customPaneView);
 
-<<<<<<< HEAD
-		const res = new SeriesApi<TSeries, HorzScaleItem>(series, this, this, this._horzScaleBehavior);
-=======
-		const res = new SeriesApi<TSeries, TData, TOptions, TPartialOptions>(series, this, this, this);
->>>>>>> ddcad5f7
+		const res = new SeriesApi<TSeries, HorzScaleItem, TData, TOptions, TPartialOptions>(series, this, this, this, this._horzScaleBehavior);
 		this._seriesMap.set(res, series);
 		this._seriesMapReversed.set(series, res);
 
@@ -351,25 +329,17 @@
 		return ensureDefined(this._seriesMapReversed.get(series));
 	}
 
-<<<<<<< HEAD
 	private _convertMouseParams(param: MouseEventParamsImpl): MouseEventParams<HorzScaleItem> {
 		const seriesData: MouseEventParams<HorzScaleItem>['seriesData'] = new Map();
 		param.seriesData.forEach((plotRow: SeriesPlotRow<SeriesType>, series: Series<SeriesType>) => {
-			const data = getSeriesDataCreator<SeriesType, HorzScaleItem>(series.seriesType())(plotRow);
-			assert(isFulfilledData(data));
-=======
-	private _convertMouseParams(param: MouseEventParamsImpl): MouseEventParams {
-		const seriesData: MouseEventParams['seriesData'] = new Map();
-		param.seriesData.forEach((plotRow: SeriesPlotRow, series: Series) => {
 			const seriesType = series.seriesType();
-			const data = getSeriesDataCreator(seriesType)(plotRow);
+			const data = getSeriesDataCreator<SeriesType, HorzScaleItem>(seriesType)(plotRow);
 			if (seriesType !== 'Custom') {
 				assert(isFulfilledData(data));
 			} else {
 				const customWhitespaceChecker = series.customSeriesWhitespaceCheck();
 				assert(!customWhitespaceChecker || customWhitespaceChecker(data) === false);
 			}
->>>>>>> ddcad5f7
 			seriesData.set(this._mapSeriesToApi(series), data);
 		});
 
