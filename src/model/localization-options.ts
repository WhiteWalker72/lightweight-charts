<<<<<<< HEAD
import { Time } from './horz-scale-behavior-time/types';
import { PriceFormatterFn } from './price-formatter-fn';
=======
import { PercentageFormatterFn, PriceFormatterFn } from './price-formatter-fn';
import { Time } from './time-data';
>>>>>>> ddcad5f7

/**
 * A custom function used to override formatting of a time to a string.
 */
export type TimeFormatterFn<HorzScaleItem = Time> = (time: HorzScaleItem) => string;

/**
 * Represents basic localization options
 */
export interface LocalizationOptionsBase {
	/**
	 * Current locale used to format dates. Uses the browser's language settings by default.
	 *
	 * @see https://developer.mozilla.org/en-US/docs/Web/JavaScript/Reference/Global_Objects/Intl#Locale_identification_and_negotiation
	 * @defaultValue `navigator.language`
	 */
	locale: string;

	/**
	 * Override formatting of the price scale tick marks, labels and crosshair labels. Can be used for cases that can't be covered with built-in price formats.
	 *
	 * @see {@link PriceFormatCustom}
	 * @defaultValue `undefined`
	 */
	priceFormatter?: PriceFormatterFn;

}

/**
 * Represents options for formatting dates, times, and prices according to a locale.
 */
export interface LocalizationOptions<HorzScaleItem> extends LocalizationOptionsBase {
	/**
	 * Override formatting of the percentage scale tick marks, labels and crosshair labels. Can be used for cases that can't be covered with built-in percentage format.
	 *
	 * @defaultValue `undefined`
	 */
	percentageFormatter?: PercentageFormatterFn;

	/**
	 * Override formatting of the time scale crosshair label.
	 *
	 * @defaultValue `undefined`
	 */
	timeFormatter?: TimeFormatterFn<HorzScaleItem>;

	/**
	 * Date formatting string.
	 *
	 * Can contain `yyyy`, `yy`, `MMMM`, `MMM`, `MM` and `dd` literals which will be replaced with corresponding date's value.
	 *
	 * Ignored if {@link timeFormatter} has been specified.
	 *
	 * @defaultValue `'dd MMM \'yy'`
	 */
	dateFormat: string;
}<|MERGE_RESOLUTION|>--- conflicted
+++ resolved
@@ -1,10 +1,5 @@
-<<<<<<< HEAD
 import { Time } from './horz-scale-behavior-time/types';
-import { PriceFormatterFn } from './price-formatter-fn';
-=======
 import { PercentageFormatterFn, PriceFormatterFn } from './price-formatter-fn';
-import { Time } from './time-data';
->>>>>>> ddcad5f7
 
 /**
  * A custom function used to override formatting of a time to a string.
@@ -31,18 +26,18 @@
 	 */
 	priceFormatter?: PriceFormatterFn;
 
+	/**
+	 * Override formatting of the percentage scale tick marks, labels and crosshair labels. Can be used for cases that can't be covered with built-in percentage format.
+	 *
+	 * @defaultValue `undefined`
+	 */
+	percentageFormatter?: PercentageFormatterFn;
 }
 
 /**
  * Represents options for formatting dates, times, and prices according to a locale.
  */
 export interface LocalizationOptions<HorzScaleItem> extends LocalizationOptionsBase {
-	/**
-	 * Override formatting of the percentage scale tick marks, labels and crosshair labels. Can be used for cases that can't be covered with built-in percentage format.
-	 *
-	 * @defaultValue `undefined`
-	 */
-	percentageFormatter?: PercentageFormatterFn;
 
 	/**
 	 * Override formatting of the time scale crosshair label.
