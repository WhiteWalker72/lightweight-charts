import { IFormatter } from '../formatters/iformatter';
import { PercentageFormatter } from '../formatters/percentage-formatter';
import { PriceFormatter } from '../formatters/price-formatter';

import { ensureDefined, ensureNotNull } from '../helpers/assertions';
import { Delegate } from '../helpers/delegate';
import { ISubscription } from '../helpers/isubscription';
import { DeepPartial, merge } from '../helpers/strict-type-checks';

import { BarCoordinates, BarPrice, BarPrices } from './bar';
import { Coordinate } from './coordinate';
import { IDataSource } from './idata-source';
import { FirstValue, IPriceDataSource } from './iprice-data-source';
import { LayoutOptions } from './layout-options';
import { LocalizationOptions } from './localization-options';
import { PriceDataSource } from './price-data-source';
import { PriceRangeImpl } from './price-range-impl';
import {
	canConvertPriceRangeFromLog,
	convertPriceRangeFromLog,
	convertPriceRangeToLog,
	fromIndexedTo100,
	fromLog,
	fromPercent,
	toIndexedTo100,
	toIndexedTo100Range,
	toLog,
	toPercent,
	toPercentRange,
} from './price-scale-conversions';
import { PriceTickMarkBuilder } from './price-tick-mark-builder';
import { RangeImpl } from './range-impl';
import { Series } from './series';
import { sortSources } from './sort-sources';
import { SeriesItemsIndexesRange, TimePointIndex } from './time-data';

/**
 * Enum of possible price scale modes
 * Normal mode displays original price values
 * Logarithmic mode makes price scale show logarithms of series values instead of original values
 * Percentage turns the percentage mode on.
 * IndexedTo100 turns the "indexed to 100" mode on
 */
export const enum PriceScaleMode {
	Normal,
	Logarithmic,
	Percentage,
	IndexedTo100,
}

export interface PriceScaleState {
	autoScale: boolean;
	isInverted: boolean;
	mode: PriceScaleMode;
}

export interface PriceMark {
	coord: Coordinate;
	label: string;
}

export interface PricedValue {
	price: BarPrice;
	y: Coordinate;
}

/** Defines margins of the price scale */
export interface PriceScaleMargins {
	/** Top margin in percentages. Must be greater or equal to 0 and less than 100 */
	top: number;
	/** Bottom margin in percentages. Must be greater or equal to 0 and less than 100 */
	bottom: number;
}

export type PriceAxisPosition = 'left' | 'right' | 'none';

/** Structure that describes price scale options */
export interface PriceScaleOptions {
	/** True makes chart calculate the price range automatically based on the visible data range */
	autoScale: boolean;
	/** Mode of the price scale */
	mode: PriceScaleMode;
	/** True inverts the scale. Makes larger values drawn lower. Affects both the price scale and the data on the chart */
	invertScale: boolean;
	/** True value prevents labels on the price scale from overlapping one another by aligning them one below others */
	alignLabels: boolean;
	/**
	 * @deprecated Defines position of the price scale on the chart
	 * @internal
	 */
	position?: PriceAxisPosition;
	/** Defines price margins for the price scale */
	scaleMargins: PriceScaleMargins;
	/** Set true to draw a border between the price scale and the chart area */
	borderVisible: boolean;
	/** Defines a color of the border between the price scale and the chart area. It is ignored if borderVisible is false */
	borderColor: string;
	/** Indicates whether the price scale displays only full lines of text or partial lines. */
	entireTextOnly: boolean;
	/** Indicates if this price scale visible. Could not be applied to overlay price scale */
	visible: boolean;
}

interface RangeCache {
	isValid: boolean;
	visibleBars: RangeImpl<TimePointIndex> | null;
}

// actually price should be BarPrice
type PriceTransformer = (price: BarPrice, baseValue: number) => number;

const percentageFormatter = new PercentageFormatter();
const defaultPriceFormatter = new PriceFormatter(100, 1);

export class PriceScale {
	private readonly _id: string;

	private readonly _layoutOptions: LayoutOptions;
	private readonly _localizationOptions: LocalizationOptions;
	private readonly _options: PriceScaleOptions;

	private _height: number = 0;
	private _internalHeightCache: number | null = null;
	private _internalHeightChanged: Delegate = new Delegate();

	private _priceRange: PriceRangeImpl | null = null;
	private _priceRangeSnapshot: PriceRangeImpl | null = null;
	private _priceRangeChanged: Delegate<PriceRangeImpl | null, PriceRangeImpl | null> = new Delegate();
	private _invalidatedForRange: RangeCache = { isValid: false, visibleBars: null };

	private _marginAbove: number = 0;
	private _marginBelow: number = 0;

	private _markBuilder: PriceTickMarkBuilder;
	private _onMarksChanged: Delegate = new Delegate();

	private _modeChanged: Delegate<PriceScaleState, PriceScaleState> = new Delegate();

	private _dataSources: IDataSource[] = [];
	private _cachedOrderedSources: IDataSource[] | null = null;
	private _mainSource: IPriceDataSource | null = null;

	private _marksCache: PriceMark[] | null = null;

	private _scaleStartPoint: number | null = null;
	private _scrollStartPoint: number | null = null;
	private _formatter: IFormatter = defaultPriceFormatter;
	private readonly _optionsChanged: Delegate = new Delegate();

	public constructor(id: string, options: PriceScaleOptions, layoutOptions: LayoutOptions, localizationOptions: LocalizationOptions) {
		this._id = id;
		this._options = options;
		this._layoutOptions = layoutOptions;
		this._localizationOptions = localizationOptions;
		this._markBuilder = new PriceTickMarkBuilder(this, 100, this._coordinateToLogical.bind(this), this._logicalToCoordinate.bind(this));
	}

	public id(): string {
		return this._id;
	}

	public options(): Readonly<PriceScaleOptions> {
		return this._options;
	}

	public applyOptions(options: DeepPartial<PriceScaleOptions>): void {
		merge(this._options, options);
		this.updateFormatter();

		if (options.mode !== undefined) {
			this.setMode({ mode: options.mode });
		}

		this._optionsChanged.fire();

		if (options.scaleMargins !== undefined) {
			const top = ensureDefined(options.scaleMargins.top);
			const bottom = ensureDefined(options.scaleMargins.bottom);

			if (top < 0 || top > 1) {
				throw new Error(`Invalid top margin - expect value between 0 and 1, given=${top}`);
			}

			if (bottom < 0 || bottom > 1 || top + bottom > 1) {
				throw new Error(`Invalid bottom margin - expect value between 0 and 1, given=${bottom}`);
			}

			if (top + bottom > 1) {
				throw new Error(`Invalid margins - sum of margins must be less than 1, given=${top + bottom}`);
			}

			this._invalidateInternalHeightCache();
			this._marksCache = null;
		}
	}

	public optionsChanged(): ISubscription {
		return this._optionsChanged;
	}

	public isAutoScale(): boolean {
		return this._options.autoScale;
	}

	public isLog(): boolean {
		return this._options.mode === PriceScaleMode.Logarithmic;
	}

	public isPercentage(): boolean {
		return this._options.mode === PriceScaleMode.Percentage;
	}

	public isIndexedTo100(): boolean {
		return this._options.mode === PriceScaleMode.IndexedTo100;
	}

	public mode(): PriceScaleState {
		return {
			autoScale: this._options.autoScale,
			isInverted: this._options.invertScale,
			mode: this._options.mode,
		};
	}

	// tslint:disable-next-line:cyclomatic-complexity
	public setMode(newMode: Partial<PriceScaleState>): void {
		const oldMode = this.mode();
		let priceRange: PriceRangeImpl | null = null;

		if (newMode.autoScale !== undefined) {
			this._options.autoScale = newMode.autoScale;
		}

		if (newMode.mode !== undefined) {
			this._options.mode = newMode.mode;
			if (newMode.mode === PriceScaleMode.Percentage || newMode.mode === PriceScaleMode.IndexedTo100) {
				this._options.autoScale = true;
			}
			// TODO: Remove after making rebuildTickMarks lazy
			this._invalidatedForRange.isValid = false;
		}

		// define which scale converted from
		if (oldMode.mode === PriceScaleMode.Logarithmic && newMode.mode !== oldMode.mode) {
			if (canConvertPriceRangeFromLog(this._priceRange)) {
				priceRange = convertPriceRangeFromLog(this._priceRange);

				if (priceRange !== null) {
					this.setPriceRange(priceRange);
				}
			} else {
				this._options.autoScale = true;
			}
		}

		// define which scale converted to
		if (newMode.mode === PriceScaleMode.Logarithmic && newMode.mode !== oldMode.mode) {
			priceRange = convertPriceRangeToLog(this._priceRange);

			if (priceRange !== null) {
				this.setPriceRange(priceRange);
			}
		}

		const modeChanged = oldMode.mode !== this._options.mode;
		if (modeChanged && (oldMode.mode === PriceScaleMode.Percentage || this.isPercentage())) {
			this.updateFormatter();
		}

		if (modeChanged && (oldMode.mode === PriceScaleMode.IndexedTo100 || this.isIndexedTo100())) {
			this.updateFormatter();
		}

		if (newMode.isInverted !== undefined && oldMode.isInverted !== newMode.isInverted) {
			this._options.invertScale = newMode.isInverted;
			this._onIsInvertedChanged();
		}

		this._modeChanged.fire(oldMode, this.mode());
	}

	public modeChanged(): ISubscription<PriceScaleState, PriceScaleState> {
		return this._modeChanged;
	}

	public fontSize(): number {
		return this._layoutOptions.fontSize;
	}

	public height(): number {
		return this._height;
	}

	public setHeight(value: number): void {
		if (this._height === value) {
			return;
		}

		this._height = value;
		this._invalidateInternalHeightCache();
		this._marksCache = null;
	}

	public internalHeight(): number {
		if (this._internalHeightCache) {
			return this._internalHeightCache;
		}

		const res = this.height() - this._topMarginPx() - this._bottomMarginPx();
		this._internalHeightCache = res;
		return res;
	}

	public internalHeightChanged(): ISubscription {
		return this._internalHeightChanged;
	}

	public priceRange(): PriceRangeImpl | null {
		this._makeSureItIsValid();
		return this._priceRange;
	}

	public priceRangeChanged(): ISubscription<PriceRangeImpl | null, PriceRangeImpl | null> {
		return this._priceRangeChanged;
	}

	public setPriceRange(newPriceRange: PriceRangeImpl | null, isForceSetValue?: boolean, onlyPriceScaleUpdate?: boolean): void {
		const oldPriceRange = this._priceRange;

		if (!isForceSetValue &&
			!(oldPriceRange === null && newPriceRange !== null) &&
			(oldPriceRange === null || oldPriceRange.equals(newPriceRange))) {
			return;
		}

		this._marksCache = null;
		this._priceRange = newPriceRange;

		if (!onlyPriceScaleUpdate) {
			this._priceRangeChanged.fire(oldPriceRange, newPriceRange);
		}
	}

	public isEmpty(): boolean {
		this._makeSureItIsValid();
		return this._height === 0 || !this._priceRange || this._priceRange.isEmpty();
	}

	public invertedCoordinate(coordinate: number): number {
		return this.isInverted() ? coordinate : this.height() - 1 - coordinate;
	}

	public priceToCoordinate(price: number, baseValue: number): Coordinate {
		if (this.isPercentage()) {
			price = toPercent(price, baseValue);
		} else if (this.isIndexedTo100()) {
			price = toIndexedTo100(price, baseValue);
		}

		return this._logicalToCoordinate(price, baseValue);
	}

	public pointsArrayToCoordinates<T extends PricedValue>(points: T[], baseValue: number, visibleRange?: SeriesItemsIndexesRange): void {
		this._makeSureItIsValid();
		const bh = this._bottomMarginPx();
		const range = ensureNotNull(this.priceRange());
		const min = range.minValue();
		const max = range.maxValue();
		const ih = (this.internalHeight() - 1);
		const isInverted = this.isInverted();

		const hmm = ih / (max - min);

		const fromIndex = (visibleRange === undefined) ? 0 : visibleRange.from;
		const toIndex = (visibleRange === undefined) ? points.length : visibleRange.to;

		const transformFn = this._getCoordinateTransformer();
		for (let i = fromIndex; i < toIndex; i++) {
			const point = points[i];
			const price = point.price;

			if (isNaN(price)) {
				continue;
			}

			let logical = price;
			if (transformFn !== null) {
				logical = transformFn(point.price, baseValue) as BarPrice;
			}

			const invCoordinate = bh + hmm * (logical - min);
			const coordinate = isInverted ? invCoordinate : this._height - 1 - invCoordinate;
			point.y = coordinate as Coordinate;
		}
	}

	public barPricesToCoordinates<T extends BarPrices & BarCoordinates>(pricesList: T[], baseValue: number, visibleRange?: SeriesItemsIndexesRange): void {
		this._makeSureItIsValid();
		const bh = this._bottomMarginPx();
		const range = ensureNotNull(this.priceRange());
		const min = range.minValue();
		const max = range.maxValue();
		const ih = (this.internalHeight() - 1);
		const isInverted = this.isInverted();

		const hmm = ih / (max - min);

		const fromIndex = (visibleRange === undefined) ? 0 : visibleRange.from;
		const toIndex = (visibleRange === undefined) ? pricesList.length : visibleRange.to;

		const transformFn = this._getCoordinateTransformer();
		for (let i = fromIndex; i < toIndex; i++) {
			const bar = pricesList[i];

			let openLogical = bar.open;
			let highLogical = bar.high;
			let lowLogical = bar.low;
			let closeLogical = bar.close;

			if (transformFn !== null) {
				openLogical = transformFn(bar.open, baseValue) as BarPrice;
				highLogical = transformFn(bar.high, baseValue) as BarPrice;
				lowLogical = transformFn(bar.low, baseValue) as BarPrice;
				closeLogical = transformFn(bar.close, baseValue) as BarPrice;
			}

			let invCoordinate = bh + hmm * (openLogical - min);
			let coordinate = isInverted ? invCoordinate : this._height - 1 - invCoordinate;
			bar.openY = coordinate as Coordinate;

			invCoordinate = bh + hmm * (highLogical - min);
			coordinate = isInverted ? invCoordinate : this._height - 1 - invCoordinate;
			bar.highY = coordinate as Coordinate;

			invCoordinate = bh + hmm * (lowLogical - min);
			coordinate = isInverted ? invCoordinate : this._height - 1 - invCoordinate;
			bar.lowY = coordinate as Coordinate;

			invCoordinate = bh + hmm * (closeLogical - min);
			coordinate = isInverted ? invCoordinate : this._height - 1 - invCoordinate;
			bar.closeY = coordinate as Coordinate;
		}
	}

	public coordinateToPrice(coordinate: Coordinate, baseValue: number): BarPrice {
		const logical = this._coordinateToLogical(coordinate, baseValue);
		return this.logicalToPrice(logical, baseValue);
	}

	public logicalToPrice(logical: number, baseValue: number): BarPrice {
		let value = logical;
		if (this.isPercentage()) {
			value = fromPercent(value, baseValue);
		} else if (this.isIndexedTo100()) {
			value = fromIndexedTo100(value, baseValue);
		}
		return value as BarPrice;
	}

	public dataSources(): ReadonlyArray<IDataSource> {
		return this._dataSources;
	}

	public orderedSources(): ReadonlyArray<IDataSource> {
		if (this._cachedOrderedSources) {
			return this._cachedOrderedSources;
		}

		let sources: IDataSource[] = [];
		for (let i = 0; i < this._dataSources.length; i++) {
			const ds = this._dataSources[i];
			if (ds.zorder() === null) {
				ds.setZorder(i + 1);
			}

			sources.push(ds);
		}

		sources = sortSources(sources);
		this._cachedOrderedSources = sources;
		return this._cachedOrderedSources;
	}

	public addDataSource(source: IDataSource): void {
		if (this._dataSources.indexOf(source) !== -1) {
			return;
		}

		this._dataSources.push(source);
		this._mainSource = null;
		this.updateFormatter();
		this.invalidateSourcesCache();
	}

	public removeDataSource(source: IDataSource): void {
		const index = this._dataSources.indexOf(source);
		if (index === -1) {
			throw new Error('source is not attached to scale');
		}

		this._dataSources.splice(index, 1);

		if (!this.mainSource()) {
			this.setMode({
				autoScale: true,
			});
		}

		this._mainSource = null;
		this.updateFormatter();
		this.invalidateSourcesCache();
	}

	public mainSource(): IPriceDataSource | null {
		if (this._mainSource !== null) {
			return this._mainSource;
		}

		let priceSource: IPriceDataSource | null = null;

		for (let i = 0; i < this._dataSources.length; i++) {
			const source = this._dataSources[i];
			if (source instanceof Series) {
				priceSource = source;
				break;
			}

			if ((priceSource === null) && (source instanceof PriceDataSource)) {
				priceSource = source;
			}
		}

		this._mainSource = priceSource;
		return this._mainSource;
	}

	public firstValue(): number | null {
		// TODO: cache the result
		let result: FirstValue | null = null;

		for (const source of this._dataSources) {
			if (source instanceof PriceDataSource) {
				const firstValue = source.firstValue();
				if (firstValue === null) {
					continue;
				}

				if (result === null || firstValue.timePoint < result.timePoint) {
					result = firstValue;
				}
			}
		}

		return result === null ? null : result.value;
	}

	public isInverted(): boolean {
		return this._options.invertScale;
	}

	public marks(): PriceMark[] {
		if (this._marksCache) {
			return this._marksCache;
		}

		this._markBuilder.rebuildTickMarks();
		this._marksCache = this._markBuilder.marks();
		this._onMarksChanged.fire();

		return this._marksCache;
	}

	public onMarksChanged(): ISubscription {
		return this._onMarksChanged;
	}

	public startScale(x: number): void {
		if (this.isPercentage() || this.isIndexedTo100()) {
			return;
		}

		if (this._scaleStartPoint !== null || this._priceRangeSnapshot !== null) {
			return;
		}

		if (this.isEmpty()) {
			return;
		}

		// invert x
		this._scaleStartPoint = this._height - x;
		this._priceRangeSnapshot = ensureNotNull(this.priceRange()).clone();
	}

	public scaleTo(x: number): void {
		if (this.isPercentage() || this.isIndexedTo100()) {
			return;
		}

		if (this._scaleStartPoint === null) {
			return;
		}

		this.setMode({
			autoScale: false,
		});

		// invert x
		x = this._height - x;

		if (x < 0) {
			x = 0;
		}

		let scaleCoeff = (this._scaleStartPoint + (this._height - 1) * 0.2) / (x + (this._height - 1) * 0.2);
		const newPriceRange = ensureNotNull(this._priceRangeSnapshot).clone();

		scaleCoeff = Math.max(scaleCoeff, 0.1);
		newPriceRange.scaleAroundCenter(scaleCoeff);
		this.setPriceRange(newPriceRange);
	}

	public endScale(): void {
		if (this.isPercentage() || this.isIndexedTo100()) {
			return;
		}

		this._scaleStartPoint = null;
		this._priceRangeSnapshot = null;
	}

	public startScroll(x: number): void {
		if (this.isAutoScale()) {
			return;
		}

		if (this._scrollStartPoint !== null || this._priceRangeSnapshot !== null) {
			return;
		}

		if (this.isEmpty()) {
			return;
		}

		this._scrollStartPoint = x;
		this._priceRangeSnapshot = ensureNotNull(this.priceRange()).clone();
	}

	public scrollTo(x: number): void {
		if (this.isAutoScale()) {
			return;
		}

		if (this._scrollStartPoint === null) {
			return;
		}

		const priceUnitsPerPixel = ensureNotNull(this.priceRange()).length() / (this.internalHeight() - 1);
		let pixelDelta = x - this._scrollStartPoint;

		if (this.isInverted()) {
			pixelDelta *= -1;
		}

		const priceDelta = pixelDelta * priceUnitsPerPixel;
		const newPriceRange = ensureNotNull(this._priceRangeSnapshot).clone();

		newPriceRange.shift(priceDelta);
		this.setPriceRange(newPriceRange, true);
		this._marksCache = null;
	}

	public endScroll(): void {
		if (this.isAutoScale()) {
			return;
		}

		if (this._scrollStartPoint === null) {
			return;
		}

		this._scrollStartPoint = null;
		this._priceRangeSnapshot = null;
	}

	public formatter(): IFormatter {
		if (!this._formatter) {
			this.updateFormatter();
		}

		return this._formatter;
	}

	public formatPrice(price: number, firstValue: number): string {
		switch (this._options.mode) {
			case PriceScaleMode.Percentage:
				return this.formatter().format(toPercent(price, firstValue));
			case PriceScaleMode.IndexedTo100:
				return this.formatter().format(toIndexedTo100(price, firstValue));
			default:
				return this._formatPrice(price as BarPrice);
		}
	}

	public formatLogical(logical: number): string {
		switch (this._options.mode) {
			case PriceScaleMode.Percentage:
			case PriceScaleMode.IndexedTo100:
				return this.formatter().format(logical);
			default:
				return this._formatPrice(logical as BarPrice);
		}
	}

	public formatPriceAbsolute(price: number): string {
		return this._formatPrice(price as BarPrice, this._mainSourceFormatter());
	}

	public formatPricePercentage(price: number, baseValue: number): string {
		price = toPercent(price, baseValue);
		return percentageFormatter.format(price);
	}

	public sourcesForAutoScale(): ReadonlyArray<IPriceDataSource> {
		function useSourceForAutoScale(source: IDataSource): source is IPriceDataSource {
			return source instanceof PriceDataSource;
		}

		return this._dataSources.filter(useSourceForAutoScale);
	}

	public recalculatePriceRange(visibleBars: RangeImpl<TimePointIndex>): void {
		this._invalidatedForRange = {
			visibleBars: visibleBars,
			isValid: false,
		};
	}

	public updateAllViews(): void {
		this._dataSources.forEach((s: IDataSource) => s.updateAllViews());
	}

	public updateFormatter(): void {
		this._marksCache = null;
		const mainSource = this.mainSource();
		let base = 100;
		if (mainSource !== null) {
			base = Math.round(1 / mainSource.minMove());
		}

		this._formatter = defaultPriceFormatter;
		if (this.isPercentage()) {
			this._formatter = percentageFormatter;
			base = 100;
		} else if (this.isIndexedTo100()) {
			this._formatter = new PriceFormatter(100, 1);
			base = 100;
		} else {
			if (mainSource !== null) {
				// user
				this._formatter = mainSource.formatter();
			}
		}

		this._markBuilder = new PriceTickMarkBuilder(
			this,
			base,
			this._coordinateToLogical.bind(this),
			this._logicalToCoordinate.bind(this)
		);

		this._markBuilder.rebuildTickMarks();
	}

	public invalidateSourcesCache(): void {
		this._cachedOrderedSources = null;
	}

	private _topMarginPx(): number {
		return this.isInverted()
			? this._options.scaleMargins.bottom * this.height() + this._marginBelow
			: this._options.scaleMargins.top * this.height() + this._marginAbove;
	}

	private _bottomMarginPx(): number {
		return this.isInverted()
			? this._options.scaleMargins.top * this.height() + this._marginAbove
			: this._options.scaleMargins.bottom * this.height() + this._marginBelow;
	}

	private _makeSureItIsValid(): void {
		if (!this._invalidatedForRange.isValid) {
			this._invalidatedForRange.isValid = true;
			this._recalculatePriceRangeImpl();
		}
	}

	private _invalidateInternalHeightCache(): void {
		this._internalHeightCache = null;
		this._internalHeightChanged.fire();
	}

	private _logicalToCoordinate(logical: number, baseValue: number): Coordinate {
		this._makeSureItIsValid();
		if (this.isEmpty()) {
			return 0 as Coordinate;
		}

		logical = this.isLog() && logical ? toLog(logical) : logical;
		const range = ensureNotNull(this.priceRange());
		const invCoordinate = this._bottomMarginPx() +
			(this.internalHeight() - 1) * (logical - range.minValue()) / range.length();
		const coordinate = this.invertedCoordinate(invCoordinate);
		return coordinate as Coordinate;
	}

	private _coordinateToLogical(coordinate: number, baseValue: number): number {
		this._makeSureItIsValid();
		if (this.isEmpty()) {
			return 0;
		}

		const invCoordinate = this.invertedCoordinate(coordinate);
		const range = ensureNotNull(this.priceRange());
		const logical = range.minValue() + range.length() *
			((invCoordinate - this._bottomMarginPx()) / (this.internalHeight() - 1));
		return this.isLog() ? fromLog(logical) : logical;
	}

	private _onIsInvertedChanged(): void {
		this._marksCache = null;
		this._markBuilder.rebuildTickMarks();
	}

	private _mainSourceFormatter(): IFormatter {
		const mainSource = ensureNotNull(this.mainSource());
		return mainSource.formatter();
	}

	// tslint:disable-next-line:cyclomatic-complexity
	private _recalculatePriceRangeImpl(): void {
		const visibleBars = this._invalidatedForRange.visibleBars;
		if (visibleBars === null) {
			return;
		}

		let priceRange: PriceRangeImpl | null = null;
		const sources = this.sourcesForAutoScale();

		let marginAbove = 0;
		let marginBelow = 0;

		for (const source of sources) {
			const firstValue = source.firstValue();
			if (firstValue === null) {
				continue;
			}

<<<<<<< HEAD
			const autoScaleInfo = source.autoscaleInfo(visibleBars.left(), visibleBars.right());
			let sourceRange = autoScaleInfo && autoScaleInfo.priceRange;
=======
			const autoScaleInfo = source.autoscaleInfo(visibleBars.firstBar(), visibleBars.lastBar());
			let sourceRange = autoScaleInfo && autoScaleInfo.priceRange();
>>>>>>> a6c3e813

			if (sourceRange !== null) {
				switch (this._options.mode) {
					case PriceScaleMode.Logarithmic:
						sourceRange = convertPriceRangeToLog(sourceRange);
						break;
					case PriceScaleMode.Percentage:
						sourceRange = toPercentRange(sourceRange, firstValue.value);
						break;
					case PriceScaleMode.IndexedTo100:
						sourceRange = toIndexedTo100Range(sourceRange, firstValue.value);
						break;
				}

				if (priceRange === null) {
					priceRange = sourceRange;
				} else {
					priceRange = priceRange.merge(ensureNotNull(sourceRange));
				}

				if (autoScaleInfo !== null) {
					const margins = autoScaleInfo.margins();
					if (margins !== null) {
						marginAbove = Math.max(marginAbove, margins.above);
						marginBelow = Math.max(marginAbove, margins.below);
					}
				}
			}
		}

		if (marginAbove !== this._marginAbove || marginBelow !== this._marginBelow) {
			this._marginAbove = marginAbove;
			this._marginBelow = marginBelow;
			this._marksCache = null;
			this._invalidateInternalHeightCache();
		}

		if (priceRange !== null) {
			// keep current range is new is empty
			if (priceRange.minValue() === priceRange.maxValue()) {
				const mainSource = this.mainSource();
				const minMove = mainSource === null || this.isPercentage() || this.isIndexedTo100() ? 1 : mainSource.minMove();

				// if price range is degenerated to 1 point let's extend it by 10 min move values
				// to avoid incorrect range and empty (blank) scale (in case of min tick much greater than 1)
				const extendValue = 5 * minMove;
				priceRange = new PriceRangeImpl(priceRange.minValue() - extendValue, priceRange.maxValue() + extendValue);
			}

			this.setPriceRange(priceRange);
		} else {
			// reset empty to default
			if (this._priceRange === null) {
				this.setPriceRange(new PriceRangeImpl(-0.5, 0.5));
			}
		}

		this._invalidatedForRange.isValid = true;
	}

	private _getCoordinateTransformer(): PriceTransformer | null {
		if (this.isPercentage()) {
			return toPercent;
		} else if (this.isIndexedTo100()) {
			return toIndexedTo100;
		} else if (this.isLog()) {
			return toLog;
		}

		return null;
	}

	private _formatPrice(price: BarPrice, fallbackFormatter?: IFormatter): string {
		if (this._localizationOptions.priceFormatter === undefined) {
			if (fallbackFormatter === undefined) {
				fallbackFormatter = this.formatter();
			}

			return fallbackFormatter.format(price);
		}

		return this._localizationOptions.priceFormatter(price);
	}
}<|MERGE_RESOLUTION|>--- conflicted
+++ resolved
@@ -856,13 +856,8 @@
 				continue;
 			}
 
-<<<<<<< HEAD
 			const autoScaleInfo = source.autoscaleInfo(visibleBars.left(), visibleBars.right());
-			let sourceRange = autoScaleInfo && autoScaleInfo.priceRange;
-=======
-			const autoScaleInfo = source.autoscaleInfo(visibleBars.firstBar(), visibleBars.lastBar());
 			let sourceRange = autoScaleInfo && autoScaleInfo.priceRange();
->>>>>>> a6c3e813
 
 			if (sourceRange !== null) {
 				switch (this._options.mode) {
