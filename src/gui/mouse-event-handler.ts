import { ensure } from '../helpers/assertions';
import { IDestroyable } from '../helpers/idestroyable';

import { mobileTouch } from './support-touch';

export type HandlerEventCallback = (event: TouchMouseEvent) => void;
export type EmptyCallback = () => void;
export type PinchEventCallback = (middlePoint: Position, scale: number) => void;

export interface MouseEventHandlers {
	pinchStartEvent?: EmptyCallback;
	pinchEvent?: PinchEventCallback;
	pinchEndEvent?: EmptyCallback;
	mouseClickEvent?: HandlerEventCallback;
	mouseDoubleClickEvent?: HandlerEventCallback;
	mouseDownEvent?: HandlerEventCallback;
	mouseDownOutsideEvent?: EmptyCallback;
	mouseEnterEvent?: HandlerEventCallback;
	mouseLeaveEvent?: HandlerEventCallback;
	mouseMoveEvent?: HandlerEventCallback;
	mouseUpEvent?: HandlerEventCallback;
	pressedMouseMoveEvent?: HandlerEventCallback;
	longTapEvent?: HandlerEventCallback;
}

export interface TouchMouseEvent {
	readonly clientX: number;
	readonly clientY: number;
	readonly pageX: number;
	readonly pageY: number;
	readonly screenX: number;
	readonly screenY: number;
	readonly localX: number;
	readonly localY: number;

	readonly ctrlKey: boolean;
	readonly altKey: boolean;
	readonly shiftKey: boolean;
	readonly metaKey: boolean;

	// TODO: remove this after rewriting MouseEventHandler to handle touch and mouse event separately
	readonly type: 'touch' | 'mouse';

	target: MouseEvent['target'];
	view: MouseEvent['view'];
}

export interface Position {
	x: number;
	y: number;
}

// we can use `const name = 500;` but with `const enum` this values will be inlined into code
// so we do not need to have it as variables
const enum Delay {
	ResetClick = 500,
	LongTap = 240,
}

const enum MouseEventButton {
	Left = 0,
}

export interface MouseEventHandlerOptions {
	treatVertTouchDragAsPageScroll: boolean;
	treatHorzTouchDragAsPageScroll: boolean;
}

// TODO: get rid of a lot of boolean flags, probably we should replace it with some enum
export class MouseEventHandler implements IDestroyable {
	private readonly _target: HTMLElement;
	private _handler: MouseEventHandlers;

	private readonly _options: MouseEventHandlerOptions;

	private _clickCount: number = 0;
	private _clickTimeoutId: number | null = null;
	private _longTapTimeoutId: number | null = null;
	private _longTapActive: boolean = false;
	private _mouseMoveStartPosition: Position | null = null;
	private _moveExceededManhattanDistance: boolean = false;
	private _cancelClick: boolean = false;
	private _unsubscribeOutsideEvents: (() => void) | null = null;
	private _unsubscribeMousemove: (() => void) | null = null;
	private _unsubscribeRoot: (() => void) | null = null;

	private _startPinchMiddlePoint: Position | null = null;
	private _startPinchDistance: number = 0;
	private _pinchPrevented: boolean = false;
	private _preventDragProcess: boolean = false;

	private _mousePressed: boolean = false;

	public constructor(
		target: HTMLElement,
		handler: MouseEventHandlers,
		options: MouseEventHandlerOptions
	) {
		this._target = target;
		this._handler = handler;
		this._options = options;

		this._init();
	}

	public destroy(): void {
		if (this._unsubscribeOutsideEvents !== null) {
			this._unsubscribeOutsideEvents();
			this._unsubscribeOutsideEvents = null;
		}

		if (this._unsubscribeMousemove !== null) {
			this._unsubscribeMousemove();
			this._unsubscribeMousemove = null;
		}

		if (this._unsubscribeRoot !== null) {
			this._unsubscribeRoot();
			this._unsubscribeRoot = null;
		}

		this._clearLongTapTimeout();
		this._resetClickTimeout();
	}

	private _mouseEnterHandler(enterEvent: MouseEvent | TouchEvent): void {
		if (this._unsubscribeMousemove) {
			this._unsubscribeMousemove();
		}

		{
			const boundMouseMoveHandler = this._mouseMoveHandler.bind(this);
			this._unsubscribeMousemove = () => {
				this._target.removeEventListener('mousemove', boundMouseMoveHandler);
			};
			this._target.addEventListener('mousemove', boundMouseMoveHandler);
		}

		if (isTouchEvent(enterEvent)) {
			this._mouseMoveHandler(enterEvent);
		}

		const compatEvent = this._makeCompatEvent(enterEvent);
		this._processEvent(compatEvent, this._handler.mouseEnterEvent);
	}

	private _resetClickTimeout(): void {
		if (this._clickTimeoutId !== null) {
			clearTimeout(this._clickTimeoutId);
		}

		this._clickCount = 0;
		this._clickTimeoutId = null;
	}

	private _mouseMoveHandler(moveEvent: MouseEvent | TouchEvent): void {
		if (this._mousePressed && !isTouchEvent(moveEvent)) {
			return;
		}

		const compatEvent = this._makeCompatEvent(moveEvent);
		this._processEvent(compatEvent, this._handler.mouseMoveEvent);
	}

	// tslint:disable-next-line:cyclomatic-complexity
	private _mouseMoveWithDownHandler(moveEvent: MouseEvent | TouchEvent): void {
		if ('button' in moveEvent && moveEvent.button !== MouseEventButton.Left) {
			return;
		}

		if (this._startPinchMiddlePoint !== null) {
			return;
		}

		const isTouch = isTouchEvent(moveEvent);
		if (this._preventDragProcess && isTouch) {
			return;
		}

		// prevent pinch if move event comes faster than the second touch
		this._pinchPrevented = true;

		const compatEvent = this._makeCompatEvent(moveEvent);

		const startMouseMovePos = ensure(this._mouseMoveStartPosition);
		const xOffset = Math.abs(startMouseMovePos.x - compatEvent.pageX);
		const yOffset = Math.abs(startMouseMovePos.y - compatEvent.pageY);

		const moveExceededManhattanDistance = xOffset + yOffset > 5;

		if (!moveExceededManhattanDistance && isTouch) {
			return;
		}

		if (moveExceededManhattanDistance && !this._moveExceededManhattanDistance && isTouch) {
			// vertical drag is more important than horizontal drag
			// because we scroll the page vertically often than horizontally
			const correctedXOffset = xOffset * 0.5;

			// a drag can be only if touch page scroll isn't allowed
			const isVertDrag = yOffset >= correctedXOffset && !this._options.treatVertTouchDragAsPageScroll;
			const isHorzDrag = correctedXOffset > yOffset && !this._options.treatHorzTouchDragAsPageScroll;

			// if drag event happened then we should revert preventDefault state to original one
			// and try to process the drag event
			// else we shouldn't prevent default of the event and ignore processing the drag event
			if (!isVertDrag && !isHorzDrag) {
				this._preventDragProcess = true;
			}
		}

		if (moveExceededManhattanDistance) {
			this._moveExceededManhattanDistance = true;

			// if manhattan distance is more that 5 - we should cancel click event
			this._cancelClick = true;

			if (isTouch) {
				this._clearLongTapTimeout();
			}
		}

		if (!this._preventDragProcess) {
			this._processEvent(compatEvent, this._handler.pressedMouseMoveEvent);

			// we should prevent default in case of touch only
			// to prevent scroll of the page
			if (isTouch) {
				preventDefault(moveEvent);
			}
		}
	}

	private _mouseUpHandler(mouseUpEvent: MouseEvent | TouchEvent): void {
		if ('button' in mouseUpEvent && mouseUpEvent.button !== MouseEventButton.Left) {
			return;
		}

		const compatEvent = this._makeCompatEvent(mouseUpEvent);

		this._clearLongTapTimeout();

		this._mouseMoveStartPosition = null;

		this._mousePressed = false;

		if (this._unsubscribeRoot) {
			this._unsubscribeRoot();
			this._unsubscribeRoot = null;
		}

		if (isTouchEvent(mouseUpEvent)) {
			this._mouseLeaveHandler(mouseUpEvent);
		}

		this._processEvent(compatEvent, this._handler.mouseUpEvent);
		++this._clickCount;
		if (this._clickTimeoutId && this._clickCount > 1) {
			this._processEvent(compatEvent, this._handler.mouseDoubleClickEvent);
			this._resetClickTimeout();
		} else {
			if (!this._cancelClick) {
				this._processEvent(compatEvent, this._handler.mouseClickEvent);
			}
		}

		// prevent safari's dblclick-to-zoom
<<<<<<< HEAD
		// we handle mouseDoubleClickEvent here by ourself
		if (isTouchEvent(mouseUpEvent)) {
=======
		// we handle mouseDoubleClickEvent here ourself
		if (mouseUpEvent.type === 'touchend') {
>>>>>>> 72e72416
			preventDefault(mouseUpEvent);

			this._mouseLeaveHandler(mouseUpEvent);

			if (mouseUpEvent.touches.length === 0) {
				this._longTapActive = false;
			}
		}
	}

	private _clearLongTapTimeout(): void {
		if (this._longTapTimeoutId === null) {
			return;
		}

		clearTimeout(this._longTapTimeoutId);
		this._longTapTimeoutId = null;
	}

	private _mouseDownHandler(downEvent: MouseEvent | TouchEvent): void {
		if ('button' in downEvent && downEvent.button !== MouseEventButton.Left) {
			return;
		}

		const compatEvent = this._makeCompatEvent(downEvent);

		this._cancelClick = false;
		this._moveExceededManhattanDistance = false;
		this._preventDragProcess = false;

		if (isTouchEvent(downEvent)) {
			this._mouseEnterHandler(downEvent);
		}

		this._mouseMoveStartPosition = {
			x: compatEvent.pageX,
			y: compatEvent.pageY,
		};

		if (this._unsubscribeRoot) {
			this._unsubscribeRoot();
			this._unsubscribeRoot = null;
		}

		{
			const boundMouseMoveWithDownHandler = this._mouseMoveWithDownHandler.bind(this);
			const boundMouseUpHandler = this._mouseUpHandler.bind(this);
			const rootElement = (this._target.ownerDocument as Document).documentElement;

			this._unsubscribeRoot = () => {
				rootElement.removeEventListener('touchmove', boundMouseMoveWithDownHandler);
				rootElement.removeEventListener('touchend', boundMouseUpHandler);

				rootElement.removeEventListener('mousemove', boundMouseMoveWithDownHandler);
				rootElement.removeEventListener('mouseup', boundMouseUpHandler);
			};

			rootElement.addEventListener('touchmove', boundMouseMoveWithDownHandler, { passive: false });
			rootElement.addEventListener('touchend', boundMouseUpHandler, { passive: false });

			this._clearLongTapTimeout();

			if (isTouchEvent(downEvent) && downEvent.touches.length === 1) {
				this._longTapTimeoutId = setTimeout(this._longTapHandler.bind(this, downEvent), Delay.LongTap);
			} else {
				rootElement.addEventListener('mousemove', boundMouseMoveWithDownHandler);
				rootElement.addEventListener('mouseup', boundMouseUpHandler);
			}
		}

		this._mousePressed = true;

		this._processEvent(compatEvent, this._handler.mouseDownEvent);

		if (!this._clickTimeoutId) {
			this._clickCount = 0;
			this._clickTimeoutId = setTimeout(this._resetClickTimeout.bind(this), Delay.ResetClick);
		}
	}

	private _init(): void {
		this._target.addEventListener('mouseenter', this._mouseEnterHandler.bind(this));

		this._target.addEventListener('touchcancel', this._clearLongTapTimeout.bind(this));

		{
			const doc = this._target.ownerDocument as Document;

			const outsideHandler = (event: MouseEvent | TouchEvent) => {
				if (!this._handler.mouseDownOutsideEvent) {
					return;
				}
				if (event.target && this._target.contains(event.target as Element)) {
					return;
				}
				this._handler.mouseDownOutsideEvent();
			};

			this._unsubscribeOutsideEvents = () => {
				doc.removeEventListener('mousedown', outsideHandler);
				doc.removeEventListener('touchstart', outsideHandler);
			};

			doc.addEventListener('mousedown', outsideHandler);
			doc.addEventListener('touchstart', outsideHandler);
		}

		this._target.addEventListener('mouseleave', this._mouseLeaveHandler.bind(this));

		this._target.addEventListener('touchstart', this._mouseDownHandler.bind(this));
		if (!mobileTouch) {
			this._target.addEventListener('mousedown', this._mouseDownHandler.bind(this));
		}

		this._initPinch();

		// Hey mobile Safari, what's up?
		// If mobile Safari doesn't have any touchmove handler with passive=false
		// it treats a touchstart and the following touchmove events as cancelable=false,
		// so we can't prevent them (as soon we subscribe on touchmove inside handler of touchstart).
		// And we'll get scroll of the page along with chart's one instead of only chart's scroll.
		this._target.addEventListener('touchmove', () => {}, { passive: false });
	}

	private _initPinch(): void {
		if (this._handler.pinchStartEvent === undefined &&
			this._handler.pinchEvent === undefined &&
			this._handler.pinchEndEvent === undefined
		) {
			return;
		}

		this._target.addEventListener('touchstart', (event: TouchEvent) => {
			this._checkPinchState(event.touches);
		});

		this._target.addEventListener(
			'touchmove',
			(event: TouchEvent) => {
				if (event.touches.length !== 2 || this._startPinchMiddlePoint === null) {
					return;
				}

				if (this._handler.pinchEvent !== undefined) {
					const currentDistance = getDistance(event.touches[0], event.touches[1]);
					const scale = currentDistance / this._startPinchDistance;
					this._handler.pinchEvent(this._startPinchMiddlePoint, scale);
					preventDefault(event);
				}
			},
			{ passive: false }
		);

		this._target.addEventListener('touchend', (event: TouchEvent) => {
			this._checkPinchState(event.touches);
		});
	}

	private _checkPinchState(touches: TouchList): void {
		if (touches.length === 1) {
			this._pinchPrevented = false;
		}

		if (touches.length !== 2 || this._pinchPrevented || this._longTapActive) {
			this._stopPinch();
		} else {
			this._startPinch(touches);
		}
	}

	private _startPinch(touches: TouchList): void {
		const box = getBoundingClientRect(this._target);
		this._startPinchMiddlePoint = {
			x: ((touches[0].clientX - box.left) + (touches[1].clientX - box.left)) / 2,
			y: ((touches[0].clientY - box.top) + (touches[1].clientY - box.top)) / 2,
		};

		this._startPinchDistance = getDistance(touches[0], touches[1]);

		if (this._handler.pinchStartEvent !== undefined) {
			this._handler.pinchStartEvent();
		}

		this._clearLongTapTimeout();
	}

	private _stopPinch(): void {
		if (this._startPinchMiddlePoint === null) {
			return;
		}

		this._startPinchMiddlePoint = null;

		if (this._handler.pinchEndEvent !== undefined) {
			this._handler.pinchEndEvent();
		}
	}

	private _mouseLeaveHandler(event: MouseEvent | TouchEvent): void {
		if (this._unsubscribeMousemove) {
			this._unsubscribeMousemove();
		}
		const compatEvent = this._makeCompatEvent(event);
		this._processEvent(compatEvent, this._handler.mouseLeaveEvent);
	}

	private _longTapHandler(event: TouchEvent): void {
		const compatEvent = this._makeCompatEvent(event);
		this._processEvent(compatEvent, this._handler.longTapEvent);
		this._cancelClick = true;

		// long tap is active untill touchend event with 0 touches occured
		this._longTapActive = true;
	}

	private _processEvent(event: TouchMouseEvent, callback?: HandlerEventCallback): void {
		if (!callback) {
			return;
		}

		callback.call(this._handler, event);
	}

	private _makeCompatEvent(event: MouseEvent | TouchEvent): TouchMouseEvent {
		// TouchEvent has no clientX/Y coordinates:
		// We have to use the last Touch instead
		let eventLike: MouseEvent | Touch;
		if ('touches' in event && event.touches.length) {
			eventLike = event.touches[0];
		} else if ('changedTouches' in event && event.changedTouches.length) {
			eventLike = event.changedTouches[0];
		} else {
			eventLike = event as MouseEvent;
		}

		const box = getBoundingClientRect(this._target);

		return {
			clientX: eventLike.clientX,
			clientY: eventLike.clientY,
			pageX: eventLike.pageX,
			pageY: eventLike.pageY,
			screenX: eventLike.screenX,
			screenY: eventLike.screenY,
			localX: eventLike.clientX - box.left,
			localY: eventLike.clientY - box.top,

			ctrlKey: event.ctrlKey,
			altKey: event.altKey,
			shiftKey: event.shiftKey,
			metaKey: event.metaKey,

			type: event.type.startsWith('mouse') ? 'mouse' : 'touch',

			target: eventLike.target,
			view: event.view,
		};
	}
}

function getBoundingClientRect(element: HTMLElement): ClientRect | DOMRect {
	return element.getBoundingClientRect() || { left: 0, top: 0 };
}

function getDistance(p1: Touch, p2: Touch): number {
	const xDiff = p1.clientX - p2.clientX;
	const yDiff = p1.clientY - p2.clientY;
	return Math.sqrt(xDiff * xDiff + yDiff * yDiff);
}

function isTouchEvent(event: MouseEvent | TouchEvent): event is TouchEvent {
	return Boolean((event as TouchEvent).touches);
}

function preventDefault(event: Event): void {
	if (event.cancelable) {
		event.preventDefault();
	}
}<|MERGE_RESOLUTION|>--- conflicted
+++ resolved
@@ -265,13 +265,8 @@
 		}
 
 		// prevent safari's dblclick-to-zoom
-<<<<<<< HEAD
-		// we handle mouseDoubleClickEvent here by ourself
+		// we handle mouseDoubleClickEvent here ourself
 		if (isTouchEvent(mouseUpEvent)) {
-=======
-		// we handle mouseDoubleClickEvent here ourself
-		if (mouseUpEvent.type === 'touchend') {
->>>>>>> 72e72416
 			preventDefault(mouseUpEvent);
 
 			this._mouseLeaveHandler(mouseUpEvent);
