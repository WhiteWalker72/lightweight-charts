--- conflicted
+++ resolved
@@ -75,19 +75,19 @@
 		brotli: true,
 	},
 	{
-<<<<<<< HEAD
-		name: 'Plugin: UpDownMarkersPrimitive',
-		path: 'dist/lightweight-charts.production.mjs',
-		limit: '2.50 KB',
-		import: '{ UpDownMarkersPrimitive }',
-		ignore: ['fancy-canvas'],
-=======
 		name: 'Plugin: Series Markers',
 		path: 'dist/lightweight-charts.production.mjs',
 		import: '{ createSeriesMarkers }',
 		ignore: ['fancy-canvas'],
 		limit: '4.08 KB',
->>>>>>> 71415dd2
+		brotli: true,
+	},
+	{
+		name: 'Plugin: UpDownMarkersPrimitive',
+		path: 'dist/lightweight-charts.production.mjs',
+		import: '{ UpDownMarkersPrimitive }',
+		ignore: ['fancy-canvas'],
+		limit: '2.50 KB',
 		brotli: true,
 	},
 ];