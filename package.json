{
  "private": true,
  "version": "3.2.0",
  "name": "lightweight-charts",
  "author": "TradingView, Inc.",
  "license": "Apache-2.0",
  "description": "Financial lightweight charts built with HTML5 canvas",
  "bugs": {
    "url": "https://github.com/tradingview/lightweight-charts/issues"
  },
  "repository": {
    "type": "git",
    "url": "https://github.com/tradingview/lightweight-charts.git"
  },
  "module": "dist/lightweight-charts.esm.production.js",
  "main": "index.js",
  "typings": "dist/typings.d.ts",
  "files": [
    "dist/**",
    "index.js"
  ],
  "keywords": [
    "financial-charting-library",
    "charting-library",
    "html5-charts",
    "canvas",
    "typescript",
    "charting",
    "charts"
  ],
  "engines": {
    "node": ">=12.18.1"
  },
  "dependencies": {
    "fancy-canvas": "0.2.2"
  },
  "devDependencies": {
    "@rollup/plugin-node-resolve": "~8.1.0",
    "@rollup/plugin-replace": "~2.3.3",
    "@size-limit/file": "~4.5.3",
    "@types/chai": "~4.2.9",
    "@types/mocha": "~7.0.1",
<<<<<<< HEAD
    "@typescript-eslint/eslint-plugin": "~3.4.0",
    "@typescript-eslint/eslint-plugin-tslint": "~3.4.0",
    "@typescript-eslint/parser": "~3.4.0",
    "bytes": "~3.1.0",
=======
    "@typescript-eslint/eslint-plugin": "~3.5.0",
    "@typescript-eslint/eslint-plugin-tslint": "~3.5.0",
    "@typescript-eslint/parser": "~3.5.0",
>>>>>>> f697dcb0
    "chai": "~4.2.0",
    "cross-env": "~7.0.0",
    "dts-bundle-generator": "~5.0.0",
    "eslint": "~7.4.0",
    "eslint-plugin-deprecation": "~1.1.0",
    "eslint-plugin-import": "~2.22.0",
    "eslint-plugin-jsdoc": "~28.6.1",
    "eslint-plugin-markdown": "~2.0.0-alpha.0",
    "eslint-plugin-prefer-arrow": "~1.2.1",
    "eslint-plugin-unicorn": "~20.1.0",
    "glob": "~7.1.6",
    "markdown-it": "~11.0.0",
    "markdown-it-anchor": "~5.3.0",
    "markdownlint-cli": "~0.23.1",
    "mocha": "~8.0.1",
    "npm-run-all": "~4.1.5",
    "rimraf": "~3.0.2",
    "rollup": "~2.19.0",
    "rollup-plugin-terser": "~6.1.0",
    "size-limit": "~4.5.3",
    "ts-node": "~8.10.0",
    "ts-transformer-properties-rename": "~0.5.0",
    "ts-transformer-strip-const-enums": "~1.0.1",
    "tslib": "2.0.0",
    "tslint": "6.1.2",
    "tslint-eslint-rules": "~5.4.0",
    "tslint-microsoft-contrib": "~6.2.0",
    "ttypescript": "~1.5.10",
    "typescript": "3.9.6"
  },
  "scripts": {
    "install": "npm run install-hooks && cd tests/e2e && npm i",
    "install-hooks": "node scripts/githooks/install.js",
    "clean": "rimraf lib/ dist/",
    "bundle-dts": "tsc --noEmit --allowJs dts-config.js && dts-bundle-generator --config dts-config.js",
    "tsc": "ttsc -p tsconfig.prod.json",
    "tsc-watch": "npm run tsc -- --watch --preserveWatchOutput",
    "tsc-verify": "tsc -b tsconfig.composite.json",
    "lint": "npm-run-all -p lint:**",
    "lint:js": "eslint --format=unix --ext .js,.md ./",
    "lint:ts": "eslint --format=unix --ext .ts ./",
    "lint:md": "./node_modules/.bin/markdownlint -i \"**/node_modules/**\" \"**/*.md\"",
    "check-markdown-links": "node scripts/check-markdown-links.js",
    "rollup": "rollup -c rollup.config.js",
    "rollup-watch": "npm run rollup -- --watch",
    "build": "npm-run-all tsc rollup bundle-dts",
    "build:watch": "npm-run-all tsc -p tsc-watch rollup-watch",
    "build:prod": "cross-env NODE_ENV=production npm run build",
    "build:release": "cross-env BUILD_TAG=release npm run build:prod",
    "prepare-release": "npm-run-all clean build:release && node ./scripts/clean-package-json.js",
    "size-limit": "size-limit",
    "verify": "npm-run-all clean -p lint check-markdown-links build:prod -p tsc-verify test size-limit",
    "test": "mocha tests/unittests/**/*.spec.ts"
  }
}<|MERGE_RESOLUTION|>--- conflicted
+++ resolved
@@ -40,16 +40,10 @@
     "@size-limit/file": "~4.5.3",
     "@types/chai": "~4.2.9",
     "@types/mocha": "~7.0.1",
-<<<<<<< HEAD
-    "@typescript-eslint/eslint-plugin": "~3.4.0",
-    "@typescript-eslint/eslint-plugin-tslint": "~3.4.0",
-    "@typescript-eslint/parser": "~3.4.0",
-    "bytes": "~3.1.0",
-=======
     "@typescript-eslint/eslint-plugin": "~3.5.0",
     "@typescript-eslint/eslint-plugin-tslint": "~3.5.0",
     "@typescript-eslint/parser": "~3.5.0",
->>>>>>> f697dcb0
+    "bytes": "~3.1.0",
     "chai": "~4.2.0",
     "cross-env": "~7.0.0",
     "dts-bundle-generator": "~5.0.0",
